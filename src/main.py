--- conflicted
+++ resolved
@@ -14,6 +14,16 @@
 # Cumulocity API
 from c8y.http_client import C8yHTTPClient as C8yClient
 
+# load configuration from settings.json file
+# the settings.json should be placed next to this file
+# {
+#  "type": "<TYPE: 'pysense' or 'pytrack'>",
+#  "bootstrap": {
+#     "authorization": "Basic <base64 bootstrap auth>",
+#     "tenant": "<tenant>",
+#     "host": "management.cumulocity.com"
+#   }
+# }
 with open('settings.json', 'r') as c:
     cfg = json.load(c)
 rtc = machine.RTC()
@@ -114,7 +124,7 @@
             print("!! response: verification failed: {}".format(e))
             time.sleep(2)
         else:
-            if r.status_code != 202:
+            if r.status_code != 200:
                 pycom.rgbled(0x550000)
                 print("!! request failed with {}: {}".format(r.status_code, r.content.decode()))
                 time.sleep(2)
@@ -137,7 +147,6 @@
         avg_roll = self.sensor.accelerometer.roll()
         while True:
             pycom.rgbled(0x001100)
-<<<<<<< HEAD
             pitch = self.sensor.accelerometer.pitch()
             roll = self.sensor.accelerometer.roll()
             print("** pitch: " + str(pitch))
@@ -152,35 +161,6 @@
                 if (data_time < 5 or data_time - last_coffee > 5):
                     # print("should send data")
                     self.send(data)
-=======
-            data = self.prepare_data()
-
-            print(json.dumps(data))
-            # send data to Cumulocity
-            try:
-                print("** sending measurements ...")
-                self.c8y.measurement(data)
-            except Exception as e:
-                pycom.rgbled(0x110000)
-                print("!! error sending data to backend: "+repr(e))
-                time.sleep(2)
-            else:
-                pycom.rgbled(0x001100)
-
-            # send data certificate (UPP) to UBIRCH
-            try:
-                print("** sending measurement certificate ...")
-                (response, r) = self.ubirch.send(data)
-            except Exception as e:
-                pycom.rgbled(0x440000)
-                print("!! response: verification failed: {}".format(e))
-                time.sleep(2)
-            else:
-                if r.status_code != 200:
-                    pycom.rgbled(0x550000)
-                    print("!! request failed with {}: {}".format(r.status_code, r.content.decode()))
-                    time.sleep(2)
->>>>>>> ed71f0b7
                 else:
                     print("already had a coffee recently, you silly!")
 
