import binascii
import json
import time

import ed25519

import logging
import umsgpack as msgpack
from uuid import UUID
from .ubirch_api import API
from .ubirch_ks import KeyStore
from .ubirch_protocol import Protocol, UBIRCH_PROTOCOL_TYPE_REG

logger = logging.getLogger(__name__)


class UbirchClient(Protocol):
    PUB_DEV = ed25519.VerifyingKey(
        b'\xa2\x40\x3b\x92\xbc\x9a\xdd\x36\x5b\x3c\xd1\x2f\xf1\x20\xd0\x20\x64\x7f\x84\xea\x69\x83\xf9\x8b\xc4\xc8\x7e\x0f\x4b\xe8\xcd\x66')  # public key for dev/demo stage
    PUB_PROD = ed25519.VerifyingKey(
        b'\xef\x80\x48\xad\x06\xc0\x28\x5a\xf0\x17\x70\x09\x38\x18\x30\xc4\x6c\xec\x02\x5d\x01\xd8\x60\x85\xe7\x5a\x4f\x00\x41\xc2\xe6\x90')  # public key for prod stage

    def __init__(self, uuid: UUID, cfg: dict):
        """
        Initialize the ubirch-protocol implementation and read existing
        key or generate a new key pair. Generating a new key pair requires
        the system time to be set or the certificate may be unusable.
        """
        super().__init__()

        self.uuid = uuid
        self.api = API(cfg)

        self.env = cfg["niomon"].split(".")[1]

        # load existing key pair or generate new if there is none
        self._keystore = KeyStore(self.uuid)

        # after boot or restart try to register certificate
        cert = self._keystore.get_certificate()
        logger.debug("** key certificate : {}".format(json.dumps(cert)))

        key_registration = self.message_signed(self.uuid, UBIRCH_PROTOCOL_TYPE_REG, cert)
        logger.debug("** key registration message [msgpack]: {}".format(binascii.hexlify(key_registration).decode()))

        r = self.api.register_identity(key_registration)
        if r.status_code == 200:
            r.close()
            print(str(self.uuid) + ": identity registered\n")
        else:
            logger.error(str(self.uuid) + ": ERROR: device identity not registered")
            raise Exception("!! request to key service failed with status code {}: {}".format(r.status_code, r.text))

    def _sign(self, uuid: str, message: bytes) -> bytes:
        return self._keystore.get_signing_key().sign(message)

    def _verify(self, uuid: UUID, message: bytes, signature: bytes) -> bytes:
        if str(uuid) == str(self.uuid):
            return self._keystore.get_verifying_key().verify(signature, message)
        else:
            if self.env == "prod":
                return self.PUB_PROD.verify(signature, message)
            else:
                return self.PUB_DEV.verify(signature, message)

    def pack_data_message(self, data: dict) -> (bytes, bytes):
        """
        Generate a message for the ubirch data service.
        :param data: a map containing the data to be sent
        :return: a msgpack formatted array with the device UUID, message type, timestamp, data and hash
        :return: the hash of the data message
        """
        msg_type = 1

        msg = [
            self.uuid.bytes,
            msg_type,
            int(time.time()),
            data,
            0
        ]

        # calculate hash of message (without last array element)
        serialized = msgpack.packb(msg)[0:-1]
        message_hash = self._hash(serialized)

        # replace last element in array with the hash
        msg[-1] = message_hash
        serialized = msgpack.packb(msg)

        return serialized, message_hash

    def send(self, data: dict):
        """
        Send data message to ubirch data service. On success, send certificate of the message
        to ubirch authentication service.
        Throws exception if message couldn't be sent or response couldn't be verified.
        :param data: a map containing the data to be sent
        """
        # pack data message with measurements, device UUID, timestamp and hash of the message
        message, message_hash = self.pack_data_message(data)
        logger.debug("** data message [msgpack]: {}".format(binascii.hexlify(message).decode()))
        logger.debug("** hash: {}".format(binascii.b2a_base64(message_hash).decode().rstrip('\n')))

        # send data message to data service
        print("** sending measurements ...")
        r = self.api.send_data(self.uuid, message)
        if r.status_code == 200:
            print("** measurements successfully sent\n")
            r.close()
        else:
            raise Exception("!! request to data service failed with status code {}: {}".format(r.status_code, r.text))

        # create UPP with the data message hash
        upp = self.message_chained(self.uuid, 0x00, message_hash)
        logger.debug("** UPP [msgpack]: {}".format(binascii.hexlify(upp).decode()))

        #  send UPP to niomon
        print("** sending measurement certificate ...")
        r = self.api.send_upp(self.uuid, upp)
        if r.status_code == 200:
            print("hash: {}".format(binascii.b2a_base64(message_hash).decode().rstrip('\n')))
            print("** measurement certificate successfully sent\n")
            response_content = r.content
            try:
<<<<<<< HEAD
                self.message_verify(response_content)
=======
                logger.debug("** verifying response from server: {}".format(binascii.hexlify(response_content)))
                self.message_verify(response_content)
                logger.debug("** response verified")
>>>>>>> b70ac0fa
            except Exception as e:
                raise Exception("!! response verification failed: {}. {}".format(e, binascii.hexlify(response_content)))
        else:
            raise Exception(
                "!! request to authentication service failed with status code {}: {}".format(r.status_code, r.text))

        # # verify that hash has been stored in backend
        # print("** verifying hash in backend ...")
        # retries = 5
        # while True:
        #     time.sleep(0.2)
        #     r = self.api.verify(message_hash)
        #     if r.status_code == 200:
        #         print("** backend verification successful: {}".format(r.text))
        #         break
        #     if retries == 0:
        #         raise Exception("!! backend verification failed with status code {}: {}".format(r.status_code, r.text))
        #     r.close()
        #     print("Hash could not be verified yet. Retry... ({} retires left)".format(retries))
        #     retries -= 1<|MERGE_RESOLUTION|>--- conflicted
+++ resolved
@@ -123,13 +123,9 @@
             print("** measurement certificate successfully sent\n")
             response_content = r.content
             try:
-<<<<<<< HEAD
-                self.message_verify(response_content)
-=======
                 logger.debug("** verifying response from server: {}".format(binascii.hexlify(response_content)))
                 self.message_verify(response_content)
                 logger.debug("** response verified")
->>>>>>> b70ac0fa
             except Exception as e:
                 raise Exception("!! response verification failed: {}. {}".format(e, binascii.hexlify(response_content)))
         else:
